import os
import re
import sys
import copy
import warnings
import traceback

import numpy as np

from . import mpi, jax
from .utils import BaseClass, UserDict, Monitor, deep_eq, is_sequence
from .io import BaseConfig
from .parameter import Parameter, ParameterCollection, ParameterConfig, ParameterCollectionConfig, ParameterArray, Samples


namespace_delimiter = '.'


class PipelineError(Exception):

    """Exception raised when issue with pipeline."""


class Info(BaseConfig):

    """Namespace/dictionary holding calculator static attributes."""


class InitConfig(BaseConfig):

    """Structure, used internally in the code, holding configuration (passed to :meth:`BaseCalculator.initialize`) and parameters at initialization."""

    _attrs = ['_args', '_params', '_updated_args', '_updated_params', '_args_func_params']  # will be copied

    def __init__(self, *arg, args=None, params=None, **kwargs):
        """
        Initialize :class:`InitConfig`.

        Parameters
        ----------
        params : list, ParameterCollection
            Parameters at initialization.
        """
        self._args = args or tuple()
        self._params = params or ParameterCollection()
        self._updated_args = self._updated_params = True
        self._func_params, self._args_func_params = None, tuple()
        super(InitConfig, self).__init__(*arg, **kwargs)

    @property
    def updated(self):
        """Whether the configuration parameters have been updated (which requires reinitialization of the calculator)."""
        return self._updated_args or (self._updated_params or self.params.updated)

    def _clear(self):
        try:
            calculator = self.runtime_info.calculator
            if not getattr(self.runtime_info, '_initialization', False):
                calculator.__clear__()
        except AttributeError:
            pass

    @updated.setter
    def updated(self, updated):
        """Set the 'updated' status."""
        self._updated_args = self._updated_params = self.params.updated = bool(updated)
        if self._updated_args: self._clear()

    @property
    def args(self):
        return self._args

    @args.setter
    def args(self, args):
        """Positional arguments to be passed to calculator."""
        self._args = tuple(args)
        self._updated_args = True
        self._clear()

    @property
    def params(self):
        """Parameters."""
        return self._params

    @params.setter
    def params(self, params):
        """Set parameters."""
        self._params = ParameterCollection(params)
        self._updated_params = True

    def __getstate__(self):
        """Return state."""
        return {name: getattr(self, name) for name in ['data'] + self._attrs}

    def _call_func_params(self):
        if self._func_params is not None:
            self._params = self._func_params(self._cls_params.deepcopy(), **{key: self.data[key] for key in self._args_func_params if key in self.data})

    def __setitem__(self, key, item):
        super(InitConfig, self).__setitem__(key, item)
        if key in self._args_func_params: self._call_func_params()
        self._updated_args = True
        self._clear()

    def __delitem__(self, key):
        super(InitConfig, self).__delitem__(key)
        if key in self._args_func_params: self._call_func_params()
        self._updated_args = True
        self._clear()

    def __getitem__(self, key):  # in case mutable
        self._updated_args = True
        return super(InitConfig, self).__getitem__(key)


class BasePipeline(BaseClass):
    """
    Pipeline, used internally in the code, connecting all caclulators up to the calculator that it is attached to
    (:attr:`calculator.runtime_info.pipeline`).
    """
    def __init__(self, calculator):
        """
        Initialize pipeline for input ``calculator``.
        Calculators ``calculator`` depends upon are initialized.
        """
        self.calculators = []
        self.more_derived, self.more_calculate, self.more_initialize = None, None, None

        def callback(calculator):
            self.calculators.append(calculator)
            for require in calculator.runtime_info.requires:
                require.runtime_info.initialize()
                require.runtime_info._initialized_for_required_by.append(id(calculator))
                if require in self.calculators:
                    del self.calculators[self.calculators.index(require)]  # we want first dependencies at the end
                callback(require)

        callback(calculator.runtime_info.initialize())
        # To avoid loops created by one calculator, which when updated, requests reinitialization of the calculators which depend on it
        for calculator in self.calculators:
            calculator.runtime_info.initialized = True
        self.calculators = self.calculators[::-1]
        self.mpicomm = calculator._mpicomm
        for calculator in self.calculators:
            calculator.runtime_info.tocalculate = True
            more_initialize = getattr(calculator, '_more_initialize', None)
            if more_initialize is not None: self.more_initialize = more_initialize
        #self._params = ParameterCollection()
        self._set_params()

    def _set_params(self, params=None):
        # Internal method to reset parameters, based on calculator's :class:`BaseCalculator.runtime_info.params`
        params_from_calculator = {}
        params = ParameterCollectionConfig(params, identifier='name')
        new_params = ParameterCollection()
        for calculator in self.calculators:
            calculator_params = ParameterCollection(ParameterCollectionConfig(calculator.runtime_info.params, identifier='name').clone(params))
            for iparam, param in enumerate(calculator.runtime_info.params):
                param = calculator_params[param]
                if param in new_params:
                    if param.derived and param.fixed:
                        msg = 'Derived parameter {} of {} is already derived in {}.'.format(param, calculator, params_from_calculator[param.name])
                        if self.mpicomm.rank == 0: warnings.warn(msg)
                    elif param != new_params[param]:
                        raise PipelineError('Parameter {} of {} is different from that of {}: {}.'.format(param, calculator, params_from_calculator[param.name], param.__diff__(new_params[param])))
                params_from_calculator[param.name] = calculator
                #new_calculator_params.set(param)
                new_params.set(param)
            #calculator.runtime_info.params = new_calculator_params
            #for param in new_calculator_params:
            #    if param.basename in calculator.runtime_info.init._params:
            #        calculator.runtime_info.init._params[param.basename] = param.clone(namespace=None)
            #    calculator.runtime_info.init.updated = False
        for param in ParameterCollection(params):
            if any(param.name in p.depends.values() for p in new_params):
                new_params.set(param)
            if param not in new_params:
                raise PipelineError('Cannot attribute parameter {} to any calculator'.format(param))
        self._params = getattr(self, '_params', None) or ParameterCollection()
        for param in self._params:
            if param not in new_params:
                # Add in previous parameters to be dropped
                if any(param.name in p.depends.values() for p in new_params):
                    new_params.set(param)
        self._params = new_params.deepcopy()
        self._params.updated = False
        self._varied_params = self._params.select(varied=True, derived=False)
        self.input_values = {param.name: param.value for param in self._params if param.input or param.depends or param.drop}  # param.drop for depends
        self.derived = Samples()
        self._initialized = False

    @property
    def params(self):
        """Get pipeline parameters."""
        _params = getattr(self, '_params', None)
        if _params is None or _params.updated:
            self._set_params(_params)
        return self._params

    @property
    def varied_params(self):
        """Pipeline parameters that are varied (and not derived)."""
        self.params
        return self._varied_params

    @params.setter
    def params(self, params):
        """Set pipeline parameters."""
        self._set_params(params)

    @property
    def mpicomm(self):
        """MPI communicator."""
        return self._mpicomm

    @mpicomm.setter
    def mpicomm(self, mpicomm):
        """Set MPI communicator."""
        self._mpicomm = mpicomm
        for calculator in self.calculators:
            calculator._mpicomm = mpicomm

    def calculate(self, *args, **kwargs):
        """
        Calculate, i.e. call calculators' :meth:`BaseCalculator.calculate` if their parameters are updated,
        or if they depend on previous calculation that has been updated.
        Derived parameter values are stored in :attr:`derived`.
        """
<<<<<<< HEAD
        if not args: params = kwargs
        elif len(args) == 1 and not kwargs: params = args[0]
        else: raise PipelineError('could not interpret input args = {}, kwargs = {}'.format(args, kwargs))
=======
        self.error = None
        self_params = self.params
        if not self._initialized:
            if self.more_initialize is not None: self.more_initialize()
            self._initialized = True
        for name in params:
            if name not in self_params:
                raise PipelineError('Input parameter {} is not one of parameters: {}'.format(name, self_params))
        self.input_values.update(params)
        params = self_params.eval(**self.input_values)
        self.input_values.update(params)  # to update parameters with depends
        self.derived = Samples()
        for param in self._params:
            if param.depends: self.derived.set(ParameterArray(np.asarray(params[param.name]), param=param))
        for calculator in self.calculators:  # start by first calculator
            runtime_info = calculator.runtime_info
            runtime_info.set_input_values(params, full=True)
            derived = None
            try:
                result = runtime_info.calculate()
                derived = runtime_info.derived
            except Exception as exc:
                self.error = (exc, traceback.format_exc())
                raise PipelineError('Error in method calculate of {} with calculator parameters {} and pipeline parameters {}'.format(calculator, runtime_info.input_values, self.input_values)) from exc
            if derived is not None: self.derived.update(derived)
        if self.more_calculate:
            toret = self.more_calculate()
            if toret is not None: result = toret
        if self.more_derived:
            tmp = self.more_derived(0)
            if tmp is not None: self.derived.update(tmp)
        return result

    def mpicalculate(self, **params):
        """MPI-parallel version of the above: one can pass arrays as input parameter values."""
        self.params
>>>>>>> 4e301ba9
        if not self._initialized:
            if self.more_initialize is not None: self.more_initialize()
            self._initialized = True

        names = self.mpicomm.bcast(list(params.keys()) if self.mpicomm.rank == 0 else None, root=0)
        self_params = self.params
        for name in names:
            if name not in self_params:
                raise PipelineError('input parameter {} is not one of parameters: {}'.format(name, self_params))

        csizes, cshapes = [], []
        for name in names:
            array = None
            if self.mpicomm.rank == 0:
                array = jax.to_nparray(params[name])
                if array is None:  # jax array
                    cshapes.append(())
                    csizes.append(0)
                    array = params[name]  # for params[name] = array below
                else:
                    cshapes.append(array.shape)
                    array = array.ravel()
                    csizes.append(array.size)
            params[name] = array
        csizes, cshapes = self.mpicomm.bcast((csizes, cshapes), root=0)

        def _all_eq(cshapes):
            if cshapes:
                return all(cshape == cshapes[0] for cshape in cshapes)
            return True

        if not _all_eq(cshapes):
            raise PipelineError('shapes are different: {}'.format(dict(zip(names, cshapes))))

        self.derived, self.errors = Samples(), None

        def calculate(params, more_derived=self.more_derived):
            self.input_values.update(params)
            params = self_params.eval(**self.input_values)
            self.input_values.update(params)  # to update parameters with depends
            derived, error = Samples(), None
            for param in self._params:
                if param.depends: derived.set(ParameterArray(np.asarray(params[param.name]), param=param))
            for calculator in self.calculators:  # start by first calculator
                runtime_info = calculator.runtime_info
                runtime_info.set_input_values(params)
                derived = None
                try:
                    result = runtime_info.calculate()
                    derived = runtime_info.derived
                except Exception as exc:
                    error = (exc, traceback.format_exc())
                    raise PipelineError('error in method calculate of {} with calculator parameters {} and pipeline parameters {}'.format(calculator, runtime_info.input_values, self.input_values)) from exc
                derived.update(derived)
            if self.more_calculate:
                toret = self.more_calculate()
                if toret is not None: result = toret
            if more_derived:
                tmp = more_derived(0)
                if tmp is not None: derived.update(tmp)
            return result, derived, error

        if (not cshapes) or (not cshapes[0]):  # no input parameters, or scalar input
            result, self.derived, self.error = calculate(params)
            return result

        all_size = csizes[0]
        max_chunk_size = getattr(self, '_mpi_max_chunk_size', 100)
        nchunks = (all_size // max_chunk_size) + 1
        mpicomm, more_derived = self.mpicomm, self.more_derived
        all_states = []
        for ichunk in range(nchunks):  # divide in chunks to save memory for MPI comm
            chunk_offset = all_size * ichunk // nchunks
            chunk_params = {}
            for name in names:
                chunk_params[name] = mpi.scatter(params[name][chunk_offset:all_size * (ichunk + 1) // nchunks] if mpicomm.rank == 0 else None, mpicomm=mpicomm, mpiroot=0)
                chunk_size = len(chunk_params[name])
            rank_offset = chunk_offset + sum(mpicomm.allgather(chunk_size)[:mpicomm.rank])
            self.mpicomm = mpi.COMM_SELF
            states = []
            for ivalue in range(chunk_size):
                istate = ivalue + rank_offset
                state = [None] * 3
                try:
                    state[0], derived, error = calculate({name: value[ivalue] for name, value in chunk_params.items()}, more_derived=None)
                except PipelineError as exc:
                    if error is None:
                        error = (exc, traceback.format_exc())
                    state[2] = error
                else:
                    if more_derived:
                        tmp = more_derived(istate)
                        if tmp is not None: derived.update(tmp)
                    state[1] = derived
                finally:
                    states.append(state)

            all_states += mpicomm.reduce(states, root=0)
            self.mpicomm = mpicomm

        results = None
        if self.mpicomm.rank == 0:
            ref = None
            for state in all_states:
                if state[2] is None:  # no error
                    ref = state
                    break
            results, samples = [], []
            for istate, state in enumerate(all_states):
                if state[2] is None:  # no error
                    results.append(state[0])
                    samples.append(state[1])
                else:
                    self.errors[istate] = state
                    if ref is not None:
                        results.append(ref[0])
                        samples.append(ref[1])
            if samples:
                self.derived = Samples.concatenate(samples).reshape(cshapes[0])
            results = np.asarray(results).reshape(cshapes[0])
        return results

    def get_cosmo_requires(self):
        """Return a dictionary mapping section to method's name and arguments,
        e.g. 'background': {'comoving_radial_distance': {'z': z}}."""
        from .cosmo import BaseExternalEngine
        return BaseExternalEngine.get_requires(*[getattr(calculator, 'cosmo_requires', {}) for calculator in self.calculators])

    def set_cosmo_requires(self, cosmo):
        """Set input :class:`cosmoprimo.Cosmology` instance for bindings."""
        for calculator in self.calculators:
            cosmo_requires = getattr(calculator, 'cosmo_requires', {})
            if cosmo_requires:
                conversions = {'m_ncdm': 'm_ncdm_tot'}  # 'logA': 'ln10^10A_s'
                cosmo_params = cosmo_requires.get('params', {})
                if cosmo_params:
                    for basename, name in calculator.runtime_info.base_names.items():
                        if basename in cosmo_params:
                            #print(name, cosmo[conversions.get(basename, basename)])
                            value = cosmo[conversions.get(basename, basename)]
                            if basename in calculator.runtime_info.input_values:
                                calculator.runtime_info.input_values[basename] = value
                            if basename in self.input_values:
                                self.input_values[name] = value
                #if set(cosmo_requires.keys()) != {'params'}:  # requires a :class:`cosmoprimo.Cosmology` instance as ``cosmo`` attribute
                calculator.cosmo = cosmo
                calculator.runtime_info.tocalculate = True

    def _classify_derived(self, calculators=None, niterations=3, seed=42):
        """
        Internal method to classify calculators' derived parameters as
        "fixed" (they do not vary when parameters are changed) or "varied" (they vary when parameters are changed)

        Parameters
        ----------
        calculators : list, default=None
            List of calculators for which to classify derived parameters,
            as well as quantities returned by their :meth:`BaseCalculator.__getstate__` method.

        niterations : int, default=3
            To test whether derived parameters are fixed or vary, the pipeline is run ``niterations`` times,
            with varied parameters randomly varied (within their :attr:`Parameter.ref` reference distribution).

        seed : int, default=42
            Random seed, used to sample varied parameters within their reference distribution.

        Returns
        -------
        calculators : list
            List of calculators.

        fixed : list
            List of dictionaries (one for each calculator) mapping names of derived quantities with their (constant) values.

        varied : list
            List of list (one for each calculator) of derived quantities which vary.
        """
        if niterations < 1:
            raise ValueError('Need at least 1 iteration to classify between fixed and varied parameters')
        if calculators is None:
            calculators = self.calculators

        states = [{} for i in range(len(calculators))]
        rng = np.random.RandomState(seed=seed)
        input_values = {param.name: self.input_values[param.name] for param in self.varied_params}
        if calculators:
            for params in [{str(param): param.ref.sample(random_state=rng) for param in self.varied_params} for ii in range(niterations)] + [input_values]:
                self.calculate(**params)
                for calculator, state in zip(calculators, states):
                    calcstate = calculator.__getstate__()
                    for name, value in calcstate.items():
                        state[name] = state.get(name, []) + [value]
                    for param in calculator.runtime_info.derived_params:
                        name = param.basename
                        if name not in calcstate:
                            state[name] = state.get(name, []) + [getattr(calculator, name)]

        fixed, varied = [], []
        for calculator, state in zip(calculators, states):
            fixed.append({})
            varied.append([])
            for name, values in state.items():
                try:
                    eq = all(deep_eq(value, values[0]) for value in values)
                except Exception as exc:
                    raise ValueError('Unable to check equality of {} (type: {})'.format(name, type(values[0]))) from exc
                if eq:
                    fixed[-1][name] = values[0]
                else:
                    varied[-1].append(name)
                    dtype = np.asarray(values[0]).dtype
                    if not np.issubdtype(dtype, np.inexact):
                        raise ValueError('Attribute {} is of type {}, which is not supported (only float and complex supported)'.format(name, dtype))
        return calculators, fixed, varied

    def _set_derived(self, calculators, params):
        """
        Internal method to set derived parameters.

        Parameters
        ----------
        calculators : list
            List of calculators for which to set derived parameters.

        params : list
            List of :class:`ParameterCollection` to set as derived parameters, for each input calculator.
        """
        for calculator, params in zip(calculators, params):
            for param in params:
                if param not in self.varied_params:
                    #if hasattr(param, 'setdefault'):
                    #    param = param.copy()
                    #    param.setdefault('namespace', calculator.runtime_info.namespace)
                    param = Parameter(param).clone(derived=True)
                    for dparam in calculator.runtime_info.derived_params.names(basename=param.basename):
                        param = calculator.runtime_info.params[dparam].clone(namespace=param.namespace)
                        break
                    calculator.runtime_info.params.set(param)
            calculator.runtime_info.params = calculator.runtime_info.params
        self._set_params(params=self.params)

    def _set_speed(self, niterations=10, override=False, seed=42):
        """
        Internal method to compute and set calculators' speed (i.e. inverse of run time for one :meth:`BaseCalculator.calculate` call).

        Parameters
        ----------
        niterations : int, default=10
            To compute (average) execution time, the pipeline is run ``niterations`` times,
            with varied parameters randomly varied (within their :attr:`Parameter.ref` reference distribution).

        override : bool, default=False
            If ``False``, and :attr:`BaseCalculator.runtime_info.speed` is not ``None``, it is left untouched.
            Else, :attr:`BaseCalculator.runtime_info.speed` is set to measured speed (as 1 / (average execution time)).

        seed : int, default=42
            Random seed, used to sample varied parameters within their reference distribution.
        """
        seed = mpi.bcast_seed(seed=seed, mpicomm=self.mpicomm, size=10000)[self.mpicomm.rank]  # to get different seeds on each rank
        rng = np.random.RandomState(seed=seed)
        self.calculate()  # to set _derived
        for calculator in self.calculators:
            calculator.runtime_info.monitor.reset()
        for ii in range(niterations):
            params = {str(param): param.ref.sample(random_state=rng) for param in self.params.select(varied=True, solved=False)}
            self.calculate(**params)
        if self.mpicomm.rank == 0:
            self.log_info('Found speeds:')
        total = 0.
        for calculator in self.calculators:
            if calculator.runtime_info.speed is None or override:
                total_time = self.mpicomm.allreduce(calculator.runtime_info.monitor.get('time', average=False))
                counter = self.mpicomm.allreduce(calculator.runtime_info.monitor.counter)
                if counter == 0:
                    calculator.runtime_info.speed = 1e6
                else:
                    calculator.runtime_info.speed = counter / total_time
                total += 1. / calculator.runtime_info.speed
                if self.mpicomm.rank == 0:
                    self.log_info('- {}: {:.2f} iterations / second - {:.3f} s / iteration'.format(calculator, calculator.runtime_info.speed, 1. / calculator.runtime_info.speed))
        if self.mpicomm.rank == 0:
            self.log_info('- total speed: {:.2f} iterations / second - {:.4f} s / iteration'.format(1. / total, total))

    def block_params(self, params=None, nblocks=None, oversample_power=0, **kwargs):
        """
        Group parameters together, and compute their ``oversample_factor``, indicative of the frequency
        at which they should be updated altogether.

        Note
        ----
        Algorithm taken from Cobaya.

        Parameters
        ----------
        params : list, ParameterCollection, default=None
            Parameters to sort into blocks. Defaults to :attr:`varied_params`.

        nblocks : int, default=None
            Number of blocks. If ``None``, parameters are grouped by "footprint",
            i.e. the set of calculators that depend on them (either directly, or indirectly, through calculators' requirements).

        oversample_power : int, default=0
            ``oversample_factor`` is proportional to ``speed ** oversample_power``.

        **kwargs : dict
            Optional arguments for :meth:`_set_speed`, which is called if any :attr:`BaseCalculator.runtime_info.speed`
            of :attr:`calculators` is not set.

        Returns
        -------
        sorted_blocks : list
            List of list of parameter names.

        oversample_factors : list
            List of corresponding oversample factor (for each block).
        """
        from itertools import permutations, chain
        if params is None: params = self.varied_params
        else: params = [self.params[param] for param in params]
        # Using same algorithm as Cobaya
        speeds = [calculator.runtime_info.speed for calculator in self.calculators]
        if any(speed is None for speed in speeds) or kwargs:
            self._set_speed(**kwargs)
            speeds = [calculator.runtime_info.speed for calculator in self.calculators]

        footprints = []
        for param in params:
            calculators_to_calculate = []

            def callback(calculator):
                calculators_to_calculate.append(calculator)
                for calc in self.calculators:
                    if calculator in calc.runtime_info.requires:
                        calculators_to_calculate.append(calc)
                        callback(calc)

            for calculator in self.calculators:
                if param in calculator.runtime_info.params:
                    callback(calculator)

            footprints.append(tuple(calculator in calculators_to_calculate for calculator in self.calculators))

        unique_footprints = sorted(set(row for row in footprints))
        param_blocks = [[p for ip, p in enumerate(params) if footprints[ip] == uf] for uf in unique_footprints]
        param_block_sizes = [len(b) for b in param_blocks]

        def sort_parameter_blocks(footprints, block_sizes, speeds, oversample_power=oversample_power):
            footprints = np.array(footprints, dtype='i4')
            block_sizes = np.array(block_sizes, dtype='i4')
            costs = 1. / np.array(speeds, dtype='f8')
            tri_lower = np.tri(len(block_sizes))
            assert footprints.shape[0] == block_sizes.size

            def get_cost_per_param_per_block(ordering):
                return np.minimum(1, tri_lower.T.dot(footprints[ordering])).dot(costs)

            if oversample_power >= 1:
                # Choose best ordering
                orderings = [sort_parameter_blocks(footprints, block_sizes, speeds, oversample_power=1 - 1e-3)[0]]
                # Then we will recompute costs and oversample_factors
            else:
                orderings = list(permutations(np.arange(len(block_sizes))))

            permuted_costs_per_param_per_block = np.array([get_cost_per_param_per_block(list(o)) for o in orderings])
            permuted_oversample_factors = (permuted_costs_per_param_per_block[..., [0]] / permuted_costs_per_param_per_block) ** oversample_power
            total_costs = np.array([(block_sizes[list(o)] * permuted_oversample_factors[i]).dot(permuted_costs_per_param_per_block[i]) for i, o in enumerate(orderings)])
            argmin = np.argmin(total_costs)
            optimal_ordering = orderings[argmin]
            costs = permuted_costs_per_param_per_block[argmin]
            return optimal_ordering, costs, permuted_oversample_factors[argmin].astype('i4')

        # a) Multiple blocks
        if nblocks is None:
            i_optimal_ordering, costs, oversample_factors = sort_parameter_blocks(unique_footprints, param_block_sizes, speeds, oversample_power=oversample_power)
            sorted_blocks = [param_blocks[i] for i in i_optimal_ordering]
        # b) 2-block slow-fast separation
        else:
            if len(param_blocks) < nblocks:
                raise ValueError('Cannot build up {:d} parameter blocks, as we only have {:d}'.format(nblocks, len(param_blocks)))
            # First sort them optimally (w/o oversampling)
            i_optimal_ordering, costs, oversample_factors = sort_parameter_blocks(unique_footprints, param_block_sizes, speeds, oversample_power=0)
            sorted_blocks = [param_blocks[i] for i in i_optimal_ordering]
            sorted_footprints = np.array(unique_footprints)[list(i_optimal_ordering)]
            # Then, find the split that maxes cost LOG-differences.
            # Since costs are already "accumulated down",
            # we need to subtract those below each one
            costs_per_block = costs - np.append(costs[1:], 0)
            # Split them so that "adding the next block to the slow ones" has max cost
            log_differences = np.zeros(len(costs_per_block) - 1, dtype='f8')  # some blocks are costless (no more parameters)
            nonzero = (costs_per_block[:-1] != 0.) & (costs_per_block[1:] != 0.)
            log_differences[nonzero] = np.log(costs_per_block[:-1][nonzero]) - np.log(costs_per_block[1:][nonzero])
            split_block_indices = np.pad(np.sort(np.argsort(log_differences)[-(nblocks - 1):]) + 1, (1, 1), mode='constant', constant_values=(0, len(param_block_sizes)))
            split_block_slices = list(zip(split_block_indices[:-1], split_block_indices[1:]))
            split_blocks = [list(chain(*sorted_blocks[low:up])) for low, up in split_block_slices]
            split_footprints = np.clip(np.array([np.array(sorted_footprints[low:up]).sum(axis=0) for low, up in split_block_slices]), 0, 1)  # type: ignore
            # Recalculate oversampling factor with 2 blocks
            oversample_factors = sort_parameter_blocks(split_footprints, [len(block) for block in split_blocks], speeds,
                                                       oversample_power=oversample_power)[2]
            # Finally, unfold `oversampling_factors` to have the right number of elements,
            # taking into account that that of the fast blocks should be interpreted as a
            # global one for all of them.
            oversample_factors = np.concatenate([np.full(size, factor, dtype='f8') for factor, size in zip(oversample_factors, np.diff(split_block_slices, axis=-1))])
        return sorted_blocks, oversample_factors


class RuntimeInfo(BaseClass):
    """
    Store information about calculator name, requirements, parameters values at a given step, etc.

    Attributes
    ----------
    calculator : BaseCalulator
        Calculator this is attached to, as :attr:`BaseCalculator.runtime_info`.

    speed : float
        Inverse of number of iterations per second.
    """
    installer = None

    def __init__(self, calculator, init=None):
        """
        initialize :class:`RuntimeInfo`.

        Parameters
        ----------
        calculator : BaseCalculator
            The calculator this :class:`RuntimeInfo` instance is attached to.

        init : InitConfig, default=None
            Configuration at initialization.
        """
        self.calculator = calculator
        self.namespace = None
        self.speed = None
        self.monitor = Monitor()
        if init is None: init = InitConfig()
        self.init = init
        if not isinstance(init, InitConfig):
            self.init = InitConfig(init)
        self._initialized = False
        self._initialized_for_required_by = []
        self._tocalculate = True
        self.calculated = False
        self.name = self.calculator.__class__.__name__
        self._initialize_with_namespace = False
        self._calculate_with_namespace = False
        self.params = ParameterCollection(init.params)
        self.init.runtime_info = self

    def install(self):
        """Install calculator, called by :class:`install.Installer`."""
        if self.installer is not None:
            try:
                func = self.calculator.install
            except AttributeError:
                return
            func(self.installer)
            self.installer.setenv()

    @property
    def params(self):
        """Return parameters specific to this calculator."""
        if self._params.updated: self.params = self._params
        return self._params

    @params.setter
    def params(self, params):
        """Set parameters specific to this calculator."""
        self._params = ParameterCollection(params)
        self._params.updated = False
        self.base_names = {(param.name if self._calculate_with_namespace else param.basename): param.name for param in self.params}
        self.input_names = {param.name: (param.name if self._calculate_with_namespace else param.basename) for param in self.params.select(input=True)}
        self.input_values = {(param.name if self._calculate_with_namespace else param.basename): param.value for param in self.params.select(input=True)}
        self.derived_params = self.params.select(derived=True)
        self._tocalculate = True

    @property
    def derived(self):
        """Return derived parameter values."""
        if getattr(self, '_derived', None) is None:
            self._derived = Samples()
            if self.derived_params:
                state = self.calculator.__getstate__()
                for param in self.derived_params:
                    name = param.basename
                    if name in state: value = state[name]
                    else: value = getattr(self.calculator, name)
                    value = jax.to_nparray(value)
                    if value is not None:
                        param._shape = value.shape  # a bit hacky, but no need to update parameters for this...
                        self._derived.set(ParameterArray(value, param=param))
        return self._derived

    @property
    def pipeline(self):
        """Return pipeline for this calculator."""
        if getattr(self, '_pipeline', None) is None or not self.initialized:
            self._pipeline = BasePipeline(self.calculator)
        else:
            for calculator in self._pipeline.calculators[:-1]:
                if not calculator.runtime_info._initialized_for_required_by:
                    self._pipeline = BasePipeline(self.calculator)
                    break
        return self._pipeline

    @property
    def requires(self):
        """
        Return set of calculators this calculator directly depends upon.
        If not set, defaults to the :class:`BaseCalculator` instances in this calculator's ``__dict__``.
        """
        if getattr(self, '_requires', None) is None:
            if getattr(self, '_initialization', False): return []
            self.initialized = False
            self.initialize()
        return self._requires

    @requires.setter
    def requires(self, requires):
        """Set list of calculators this calculator depends upon."""
        self._requires = list(requires)
        self.initialized = False

    @property
    def initialized(self):
        """Has this calculator been initialized?"""
        if self.init.updated:
            self._initialized = False
        return self._initialized

    @initialized.setter
    def initialized(self, initialized):
        if initialized:
            self.init.updated = False
        self._initialized = initialized

    def initialize(self):
        """Initialize calculator (if not already initialized), calling :meth:`BaseCalculator.initialize` with :attr:`init` configuration."""
        if not self.initialized:
            self.clear()
            self._initialization = True   # to avoid infinite loops
            self.calculator.__clear__()
            self.install()
            bak = self.init.params
            params_with_namespace = ParameterCollection(self.init.params).deepcopy()
            self._initialize_with_namespace = getattr(self.calculator, '_initialize_with_namespace', False)
            self._calculate_with_namespace = getattr(self.calculator, '_calculate_with_namespace', False)
            if not self._initialize_with_namespace:
                params_basenames = params_with_namespace.basenames()
                # Pass parameters without namespace
                self.params = self.init.params = params_with_namespace.clone(namespace=None)
            else:
                self.params = self.init.params = params_with_namespace
            try:
                self.calculator.initialize(*self.init.args, **self.init)
            except Exception as exc:
                raise PipelineError('Error in method initialize of {}'.format(self.calculator)) from exc
            if not self._initialize_with_namespace:
                for param in self.init.params:
                    if param.basename in params_basenames:  # update namespace
                        param.update(namespace=params_with_namespace[params_basenames.index(param.basename)].namespace)
            self.params = self.init.params
            self.init.params = bak
            self.initialized = True
            self._initialized_for_required_by = []
            self._initialization = False
            if getattr(self, '_requires', None) is None:
                self._requires = []
                for name, value in self.calculator.__dict__.items():
                    # never use set() when order may matter for MPI'ed code...
                    if isinstance(value, BaseCalculator) and value not in self._requires:
                        self._requires.append(value)
        return self.calculator

    @property
    def tocalculate(self):
        """Should calculator's :class:`BaseCalculator.calculate` be called?"""
        return self._tocalculate or any(require.runtime_info.calculated for require in self.requires) or not hasattr(self, '_get')

    @tocalculate.setter
    def tocalculate(self, tocalculate):
        self._tocalculate = tocalculate

    def calculate(self):
        """
        If calculator's :class:`BaseCalculator.calculate` has not be called with input parameter values, call it,
        keeping track of running time with :attr:`monitor`.
        """
        if self.tocalculate:
            self.monitor.start()
            self.calculator.calculate(**self.input_values)
            self._derived = None
            self.calculated = True
            self._get = self.calculator.get()
            self.monitor.stop()
        else:
            self.calculated = False
        self._tocalculate = False
        return self._get

    def set_input_values(self, input_values, force=None):
        """Update parameter values; if new, next :meth:`calculate` call will call calculator's :class:`BaseCalculator.calculate`."""
        self.params
        for name, value in input_values.items():
            name = str(name)
            invalue = jax.to_nparray(value)
            if name in self.input_names:
                basename = self.input_names[name]
                if force is not None:
                    self._tocalculate = force
                elif invalue is None or type(self.input_values[basename]) is not type(invalue) or self.input_values[basename] != invalue:  # jax
                    self._tocalculate = True
                self.input_values[basename] = invalue if invalue is not None else value

    def __getstate__(self):
        """Return this class state dictionary."""
        return self.__dict__.copy()

    def clear(self, **kwargs):
        calculator, init = self.calculator, self.init
        self.__dict__.clear()
        self.__init__(calculator, init=init)
        self.update(**kwargs)

    def update(self, *args, **kwargs):
        """Update with provided :class:`RuntimeInfo` instance of dict."""
        state = self.__getstate__()
        if len(args) == 1 and isinstance(args[0], self.__class__):
            state.update(args[0].__getstate__())
        elif len(args):
            raise ValueError('Unrecognized arguments {}'.format(args))
        state.update(kwargs)
        for name, value in state.items():
            setattr(self, name, value)  # this is to properly update properties with setters

    def clone(self, *args, **kwargs):
        """Clone, i.e. copy and update."""
        new = self.copy()
        new.update(*args, **kwargs)
        return new


class BaseCalculator(BaseClass):
    """
    Base calculator class, to be extended by any calculator, which will typically redefine:

    - :meth:`initialize`: set meta parameters and other calculators it depends on
    - :meth:`calculate`: takes in parameter values, and do some calculation
    - :meth:`get`: returns the quantity of interest

    """
    def __new__(cls, *args, **kwargs):
        cls_info = Info(getattr(cls, '_info', {}))
        cls_init = InitConfig(data=getattr(cls, '_init', {}))
        func_params, args_func_params = None, tuple()
        params = getattr(cls, '_params', None)
        if callable(params):
            import inspect
            func_params = params
            sig = inspect.signature(params)
            args_func_params = tuple(param.name for param in sig.parameters.values() if param.name not in ['self', 'params'])
            cls_params = ParameterCollection()
        else:
            cls_params = ParameterCollection(params)
        if getattr(cls, 'config_fn', None):
            dirname = os.path.dirname(sys.modules[cls.__module__].__file__)
            config = BaseConfig(os.path.join(dirname, cls.config_fn), index={'class': cls.__name__})
            cls_info = Info({**config.get('info', {}), **cls_info})
            params = ParameterCollectionConfig(config.get('params', {})).init()
            params.update(cls_params)
            init = InitConfig(config.get('init', {}))
            init.update(cls_init)
            init.update(kwargs)
        else:
            init = cls_init.deepcopy()
            params = cls_params.deepcopy()
        new = super(BaseCalculator, cls).__new__(cls)
        new.info = cls_info
        init._cls_params = params.deepcopy()
        init._args_func_params = args_func_params
        init._func_params = func_params
        init._params = params
        new.runtime_info = RuntimeInfo(new, init=init)
        new._mpicomm = mpi.COMM_WORLD
        init._call_func_params()
        return new

    def __init__(self, *args, **kwargs):
        self.init.args = args
        self.init.update(**kwargs)

    @property
    def mpicomm(self):
        if not self.runtime_info.initialized:
            return self._mpicomm
        return self.runtime_info.pipeline.mpicomm

    @mpicomm.setter
    def mpicomm(self, mpicomm):
        if not self.runtime_info.initialized:
            self._mpicomm = mpicomm
        self.runtime_info.pipeline.mpicomm = mpicomm

    @property
    def init(self):
        """Return configuration at initialization."""
        return self.runtime_info.init

    def __call__(self, *args, **kwargs):
        """Take all parameters as input, calculate, and return the result of :attr:`get`"""
        return self.runtime_info.pipeline.calculate(*args, **kwargs)

    def initialize(self, **kwargs):
        # Define this method, with takes meta parameters as input. Parameters can be accessed through self.params.
        pass

    def calculate(self, **params):
        # Define this method, which takes parameter values as input.
        pass

    def get(self):
        """Return quantity of main interest, e.g. loglikelihood + logprior if ``self`` is a likelihood."""
        return self

    def __getattr__(self, name):
        if not getattr(self.runtime_info, '_initialization', False):
            self.runtime_info.initialize()
        try:
            return object.__getattribute__(self, name)
        except AttributeError as exc:
            raise AttributeError('calculator {} has no attribute {}; '
                                 'have you run any calculation already by calling this calculator or calculators '
                                 'that depend on it (typically, a likelihood?)'.format(self.__class__.__name__, name)) from exc

    def __getstate__(self):
        """
        Return this class' state dictionary.
        To be able to emulate this calculator, it should return all the quantities that can then be used by any other calculator.
        """
        return {}

    #def __repr__(self):
    #    """Return string representation, i.e. calculator's name."""
    #    return self.runtime_info.name

    def __copy__(self):
        """
        Copy this calculator only (not the calculators it may depend on).

        >>> calculator2 = calculator1.copy()
        # calculator2 will call calculator1 dependencies
        """
        new = object.__new__(self.__class__)
        new._mpicomm = self._mpicomm
        #new.__dict__.update(self.__dict__)  # this is problematic, we should remove every but non-standard attributes
        for name in ['info', 'runtime_info']:
            setattr(new, name, getattr(self, name).copy())
        new.runtime_info.calculator = new
        if new.runtime_info.initialized:
            new.runtime_info.clear(params=self.runtime_info.params.deepcopy(),
                                   _requires=self.runtime_info.requires.copy(),
                                   _initialized=True)
            if getattr(self.runtime_info, '_pipeline', None) is not None:
                new.runtime_info.pipeline._set_params(self.runtime_info.pipeline.params.deepcopy())  # to preserve depends
                new(**self.runtime_info.pipeline.input_values)
        else:
            new.runtime_info.clear()
        return new

    def __deepcopy__(self, memo):
        new = object.__new__(self.__class__)
        new._mpicomm = self._mpicomm
        #new.__dict__.update(self.__dict__)  # this is problematic, we should remove every but non-standard attributes
        for name in ['info', 'runtime_info']:
            setattr(new, name, getattr(self, name).copy())
        memo[id(self)] = new
        new.info = copy.deepcopy(self.info)
        new.runtime_info = self.runtime_info.copy()
        new.runtime_info.calculator = new
        new.runtime_info.init = copy.deepcopy(self.runtime_info.init)
        new.runtime_info.clear()
        if self.runtime_info.initialized:
            # Let's reinitialize, other we'd need to replace references to calculator dependencies in each calculator
            new.runtime_info.initialize()
            new.runtime_info.params = self.runtime_info.params.deepcopy()
            if getattr(self.runtime_info, '_pipeline', None) is not None:  # no need if self.runtime_info.pipeline isn't created
                params = ParameterCollection([param.copy() for param in self.runtime_info.pipeline.params if param.derived is not True])
                new.runtime_info.pipeline._set_params(params)  # to preserve depends
                new(**self.runtime_info.pipeline.input_values)
        return new

    def deepcopy(self):
        """
        Copy the calculator and full pipeline:

        >>> calculator2 = calculator1.deepcopy()
        # calculator2 lives independently from calculator1
        """
        return copy.deepcopy(self)

    @property
    def params(self):
        """This calculator's specific parameters."""
        #if not self.runtime_info.initialized:
        return self.runtime_info.init.params
        #return self.runtime_info.params

    @params.setter
    def params(self, params):
        """
        Set this calculator's specific parameters; which triggers an automatic call to :meth:`initialize`
        before :meth:`calculate`.
        """
        self.runtime_info.init.params = ParameterCollection(params)

    @property
    def all_params(self):
        """All pipeline parameters."""
        return self.runtime_info.pipeline.params

    @all_params.setter
    def all_params(self, all_params):
        """Set all pipeline parameters."""
        self.runtime_info.pipeline.params = all_params

    @property
    def varied_params(self):
        """Varied pipeline parameters."""
        return self.runtime_info.pipeline.varied_params

    def __clear__(self):
        """Clear instance attributes and ``jax.jit`` cache."""
        self.__dict__ = {name: self.__dict__[name] for name in ['info', 'runtime_info', '_mpicomm'] if name in self.__dict__}
        for funcname in dir(self.__class__):
            # to recompile jit
            getattr(getattr(self.__class__, funcname, None), 'clear_cache', lambda: None)()


class CollectionCalculator(BaseCalculator):

    def initialize(self, calculators=None):
        if hasattr(calculators, 'items'):
            calculators = dict(calculators.items())
        else:
            calculators = {str(i): calc for i, calc in enumerate(calculators)}
        self.names = list(calculators.keys())
        self.calculators = list(calculators.values())
        for calculator in self.calculators:
            if calculator.runtime_info.initialized:
                for param in calculator.all_params:
                    for depname in param.depends.values():
                        param = calculator.all_params[depname]
                        if not any(param in calc.runtime_info.params for calc in calculator.runtime_info.pipeline.calculators):
                            self.init.params[param] = param.clone(drop=True)  # add parameter to this calculator
        self.all_calculators = {name: list(calculator.runtime_info.pipeline.calculators) for name, calculator in zip(self.names, self.calculators)}
        self.all_derived = {}
        for name, calculators in self.all_calculators.items():
            self.all_derived[name] = {}
            for calculator in calculators:
                for param in calculator.runtime_info.derived_params:
                    self.all_derived[name][param.name] = calculator
                    self.params.set(param.clone(name='{}_{}'.format(name, param.name)))
        self.runtime_info.requires = self.calculators

    def __getitem__(self, name):
        try:
            return self.calculators[name]
        except TypeError:
            return self.calculators[self.names.index(name)]

    def __setitem__(self, name, calculator):
        try:
            self.calculators[name] = calculator
        except TypeError:
            self.calculators[self.names.index(name)] = calculator

    def __len__(self):
        return len(self.calculators)

    def __iter__(self):
        return iter(self.calculators)

    def items(self):
        return list(zip(self.names, self.calculators))

    def __getattr__(self, name):
        match = re.match(r'(\d*)_(.*)', name)
        if match:
            calcname, basename = match.group(1), match.group(2)
            if calcname in self.names:
                try:
                    return getattr(self[calcname], basename)
                except AttributeError:
                    return self.all_derived[calcname][basename].runtime_info.derived[basename][0]  # Samples, so remove the first axis
        raise AttributeError('calculator {} has no attribute {};'
                             'have you run any calculation already by calling this calculator or calculators'
                             'that depend on it (typically, a likelihood?)'.format(self.__class__.__name__, name))

    def __getstate__(self):
        state = {}
        for calcname, calculator in zip(self.names, self.calculators):
            for key, value in calculator.__getstate__().items():
                state['{}_{}'.format(calcname, key)] = value
        return state<|MERGE_RESOLUTION|>--- conflicted
+++ resolved
@@ -111,6 +111,13 @@
     def __getitem__(self, key):  # in case mutable
         self._updated_args = True
         return super(InitConfig, self).__getitem__(key)
+
+
+def _args_or_kwargs(args, kwargs):
+    if not args: params = kwargs
+    elif len(args) == 1 and not kwargs: params = args[0]
+    else: raise PipelineError('could not interpret input args = {}, kwargs = {}'.format(args, kwargs))
+    return params
 
 
 class BasePipeline(BaseClass):
@@ -226,48 +233,7 @@
         or if they depend on previous calculation that has been updated.
         Derived parameter values are stored in :attr:`derived`.
         """
-<<<<<<< HEAD
-        if not args: params = kwargs
-        elif len(args) == 1 and not kwargs: params = args[0]
-        else: raise PipelineError('could not interpret input args = {}, kwargs = {}'.format(args, kwargs))
-=======
-        self.error = None
-        self_params = self.params
-        if not self._initialized:
-            if self.more_initialize is not None: self.more_initialize()
-            self._initialized = True
-        for name in params:
-            if name not in self_params:
-                raise PipelineError('Input parameter {} is not one of parameters: {}'.format(name, self_params))
-        self.input_values.update(params)
-        params = self_params.eval(**self.input_values)
-        self.input_values.update(params)  # to update parameters with depends
-        self.derived = Samples()
-        for param in self._params:
-            if param.depends: self.derived.set(ParameterArray(np.asarray(params[param.name]), param=param))
-        for calculator in self.calculators:  # start by first calculator
-            runtime_info = calculator.runtime_info
-            runtime_info.set_input_values(params, full=True)
-            derived = None
-            try:
-                result = runtime_info.calculate()
-                derived = runtime_info.derived
-            except Exception as exc:
-                self.error = (exc, traceback.format_exc())
-                raise PipelineError('Error in method calculate of {} with calculator parameters {} and pipeline parameters {}'.format(calculator, runtime_info.input_values, self.input_values)) from exc
-            if derived is not None: self.derived.update(derived)
-        if self.more_calculate:
-            toret = self.more_calculate()
-            if toret is not None: result = toret
-        if self.more_derived:
-            tmp = self.more_derived(0)
-            if tmp is not None: self.derived.update(tmp)
-        return result
-
-    def mpicalculate(self, **params):
-        """MPI-parallel version of the above: one can pass arrays as input parameter values."""
-        self.params
->>>>>>> 4e301ba9
+        params = _args_or_kwargs(args, kwargs)
         if not self._initialized:
             if self.more_initialize is not None: self.more_initialize()
             self._initialized = True
@@ -289,7 +255,6 @@
                     array = params[name]  # for params[name] = array below
                 else:
                     cshapes.append(array.shape)
-                    array = array.ravel()
                     csizes.append(array.size)
             params[name] = array
         csizes, cshapes = self.mpicomm.bcast((csizes, cshapes), root=0)
@@ -302,43 +267,46 @@
         if not _all_eq(cshapes):
             raise PipelineError('shapes are different: {}'.format(dict(zip(names, cshapes))))
 
-        self.derived, self.errors = Samples(), None
+        self.derived = Samples()
 
         def calculate(params, more_derived=self.more_derived):
             self.input_values.update(params)
             params = self_params.eval(**self.input_values)
             self.input_values.update(params)  # to update parameters with depends
-            derived, error = Samples(), None
+            result, self.derived, error = None, Samples(), None
             for param in self._params:
-                if param.depends: derived.set(ParameterArray(np.asarray(params[param.name]), param=param))
+                if param.depends: self.derived.set(ParameterArray(np.asarray(params[param.name]), param=param))
             for calculator in self.calculators:  # start by first calculator
                 runtime_info = calculator.runtime_info
                 runtime_info.set_input_values(params)
-                derived = None
+                derived = Samples()
                 try:
                     result = runtime_info.calculate()
                     derived = runtime_info.derived
                 except Exception as exc:
                     error = (exc, traceback.format_exc())
                     raise PipelineError('error in method calculate of {} with calculator parameters {} and pipeline parameters {}'.format(calculator, runtime_info.input_values, self.input_values)) from exc
-                derived.update(derived)
+                self.derived.update(derived)
             if self.more_calculate:
                 toret = self.more_calculate()
                 if toret is not None: result = toret
             if more_derived:
                 tmp = more_derived(0)
                 if tmp is not None: derived.update(tmp)
-            return result, derived, error
+            return result, self.derived, error
 
         if (not cshapes) or (not cshapes[0]):  # no input parameters, or scalar input
             result, self.derived, self.error = calculate(params)
             return result
+
+        self.errors = {}
 
         all_size = csizes[0]
         max_chunk_size = getattr(self, '_mpi_max_chunk_size', 100)
         nchunks = (all_size // max_chunk_size) + 1
         mpicomm, more_derived = self.mpicomm, self.more_derived
         all_states = []
+        params = {name: array.ravel() if mpicomm.rank == 0 else None for name, array in params.items()}
         for ichunk in range(nchunks):  # divide in chunks to save memory for MPI comm
             chunk_offset = all_size * ichunk // nchunks
             chunk_params = {}
@@ -352,7 +320,9 @@
                 istate = ivalue + rank_offset
                 state = [None] * 3
                 try:
+                    derived_bak = self.derived
                     state[0], derived, error = calculate({name: value[ivalue] for name, value in chunk_params.items()}, more_derived=None)
+                    self.derived = derived_bak
                 except PipelineError as exc:
                     if error is None:
                         error = (exc, traceback.format_exc())
@@ -387,8 +357,11 @@
                         samples.append(ref[1])
             if samples:
                 self.derived = Samples.concatenate(samples).reshape(cshapes[0])
-            results = np.asarray(results).reshape(cshapes[0])
+                results = np.asarray(results)
+                results.shape = cshapes[0] + results[0].shape
         return results
+
+    mpicalculate = calculate
 
     def get_cosmo_requires(self):
         """Return a dictionary mapping section to method's name and arguments,
@@ -455,7 +428,7 @@
         input_values = {param.name: self.input_values[param.name] for param in self.varied_params}
         if calculators:
             for params in [{str(param): param.ref.sample(random_state=rng) for param in self.varied_params} for ii in range(niterations)] + [input_values]:
-                self.calculate(**params)
+                self.calculate(params)
                 for calculator, state in zip(calculators, states):
                     calcstate = calculator.__getstate__()
                     for name, value in calcstate.items():
