import numpy as np

from desilike.base import BaseCalculator, Parameter, ParameterCollection, ParameterArray
from desilike.jax import numpy as jnp
from desilike.jax import jit
from desilike import plotting, utils


@jit
def chi2(flatdiff, precision):
    if precision.ndim == 1:
        return (flatdiff * precision).dot(flatdiff.T)
    return flatdiff.dot(precision).dot(flatdiff.T)


class BaseLikelihood(BaseCalculator):

    """Base class for likelihood."""
    _attrs = ['loglikelihood', 'logprior']
    name = None
    solved_default = '.marg'

    def initialize(self, catch_errors=None):
        for name in self._attrs:
            if name not in self.params.basenames():
                self.params.set(Parameter(basename=name, namespace=self.name, latex=utils.outputs_to_latex(name), derived=True))
            param = self.params.select(basename=name)
            if not len(param):
                raise ValueError('{} derived parameter not found'.format(name))
            elif len(param) > 1:
                raise ValueError('Several parameters with name {:0} found. Which one is the {:0}?'.format(name))
            param = param[0]
            param.update(derived=True)
            setattr(self, '_param_{}'.format(name), param)
        if catch_errors is not None:
            catch_errors = tuple(catch_errors)
        self._catch_errors = catch_errors
        #self.fisher = None
        self._more_initialize = self._marginalize_precision

    def get(self):
        pipeline = self.runtime_info.pipeline
        self.logprior = pipeline.params.prior(**pipeline.input_values)  # does not include solved params
        if pipeline.more_calculate is None:
            pipeline.more_calculate = self._solve
        return self.loglikelihood + self.logprior

    @property
    def catch_errors(self):
        toret = getattr(self, '_catch_errors', None)
        if toret is None:
            self._catch_errors = []
            for calculator in self.runtime_info.pipeline.calculators:
                self._catch_errors += [error for error in getattr(calculator, '_likelihood_catch_errors', [])]
            toret = self._catch_errors = tuple(self._catch_errors)
        return toret

    def _marginalize_precision(self):
        pipeline = self.runtime_info.pipeline
        all_params = pipeline._params
        likelihoods = getattr(self, 'likelihoods', [self])

        solved_params = []
        for param in all_params:
            solved = param.derived
            if param.solved and solved == '.prec':
                solved_params.append(param)

        if solved_params:
            solved_params = ParameterCollection(solved_params)
            values = dict(pipeline.input_values)
            for param in solved_params:
                if not np.isfinite(values[param.name]): values[param.name] = param.value

            from desilike.fisher import Fisher
            solve_likelihoods = [likelihood for likelihood in likelihoods if any(param in solved_params for param in likelihood.all_params)]

            solve_likelihood = SumLikelihood(solve_likelihoods)
            solve_likelihood.runtime_info.pipeline.more_initialize = None
            solve_likelihood.runtime_info.pipeline.more_calculate = lambda: None
            all_params = solve_likelihood.all_params
            #solved_params = ParameterCollection(solved_params)
            for param in pipeline.params:
                if param in solve_likelihood.all_params:
                    param = param.clone(derived=False) if param in solved_params else param.clone(fixed=True)
                    all_params.set(param)
            solve_likelihood.all_params = all_params
            fisher = Fisher(solve_likelihood, method='auto')
            for likelihood in solve_likelihood.likelihoods:
                likelihood.precision = likelihood._precision_original = getattr(likelihood, '_precision_original', likelihood.precision)
            posterior_fisher = fisher(**values)
            posterior_covariance = np.linalg.inv(- posterior_fisher._hessian)
            derivs = fisher.mpicomm.bcast(fisher.likelihood_differentiation.samples, root=0)
            for likelihood, derivs in zip(solve_likelihoods, derivs):
                precision = likelihood._precision_original
                flatderiv = np.asarray(derivs)[1:]  # (len(solved_params), len(flatdata)) first is zero-lag
                if precision.ndim == 1:
                    derivp = flatderiv * precision
                else:
                    derivp = flatderiv.dot(precision)
                likelihood.precision = precision - derivp.T.dot(posterior_covariance).dot(derivp)

    def _solve(self):
        # Analytic marginalization, to be called, if desired, in get()
        pipeline = self.runtime_info.pipeline
        all_params = pipeline.params
        likelihoods = getattr(self, 'likelihoods', [self])

        solved_params, indices_marg = [], []
        for param in all_params:
            solved = param.derived
            if param.solved and solved != '.prec':
                iparam = len(solved_params)
                solved_params.append(param)
                if solved == '.auto':
                    solved = self.solved_default
                if solved == '.marg':  # marg
                    indices_marg.append(iparam)
                elif solved != '.best':
                    raise ValueError('Unknown option for solved = {}'.format(solved))

        dx, x, solve_likelihoods, derivs = [], [], [], None

        if solved_params:
            solved_params = ParameterCollection(solved_params)
            from desilike.fisher import Fisher

<<<<<<< HEAD
            solve_likelihoods = [likelihood for likelihood in likelihoods if any(param in solved_params for param in likelihood.all_params)]
            values = dict(pipeline.input_values)
=======
            solve_likelihoods, values = [], {}
            for likelihood in likelihoods:
                if any(param.solved for param in likelihood.all_params):
                    solve_likelihoods.append(likelihood)
                    values.update({param.name: pipeline.input_values[param.name] for param in likelihood.all_params if param.name in pipeline.input_values})
>>>>>>> 60829bf6
            for param in solved_params:
                if not np.isfinite(values[param.name]): values[param.name] = param.value

            derived = pipeline.derived
            #pipeline.more_calculate = lambda: None
            self.fisher = getattr(self, 'fisher', None)
            if self.fisher is None or self.fisher.mpicomm is not self.mpicomm or solved_params != self.fisher.varied_params:
                #if self.fisher is not None: print(self.fisher.mpicomm is not self.mpicomm, self.fisher.varied_params != solved_params)
                solve_likelihood = SumLikelihood(solve_likelihoods)
                all_params = solve_likelihood.all_params
                #solved_params = ParameterCollection(solved_params)
                for param in pipeline.params:
                    if param in solve_likelihood.all_params:
                        param = param.clone(derived=False) if param in solved_params else param.clone(fixed=True)
                        all_params.set(param)
                solve_likelihood.all_params = all_params
                solve_likelihood.runtime_info.pipeline.more_calculate = lambda: None
                #solve_likelihood.runtime_info.pipeline.input_values = values
                self.fisher = Fisher(solve_likelihood, method='auto')
                self.fisher.varied_params = solved_params  # just to get same _derived attribute for solved_params != self.fisher.varied_params not to fail
                #assert self.fisher.varied_params == solved_params
                #params_bak, varied_params_bak = pipeline.params, pipeline.varied_params
                #pipeline._varied_params = solved_params  # to set varied_params
                #pipeline._params = ParameterCollection([param.clone(derived=False) if param in pipeline._varied_params else param.clone(fixed=True) for param in params_bak])
                #pipeline._varied_params.updated, pipeline._params.updated = False, False
                #self.fisher = Fisher(self, method='auto')
                #pipeline._params, pipeline._varied_params = params_bak, varied_params_bak
            #self.fisher.likelihood.runtime_info.pipeline.input_values = values
            self.fisher.mpicomm = self.mpicomm
            posterior_fisher = self.fisher(**values)
            #pipeline.derived = derived
            #pipeline.more_calculate = self._solve
            # flatdiff is theory - data
            x = posterior_fisher.mean()
            dx = x - posterior_fisher._center
            derivs = [()]
            for iparam1, param1 in enumerate(solved_params):
                for param2 in solved_params[iparam1:]:
                    derivs.append((param1.name, param2.name))
            indices = posterior_fisher._index(solved_params)
            indices_derivs = [], []
            for iindex1, index1 in enumerate(indices):
                for index2 in indices[iindex1:]:
                    indices_derivs[0].append(index1)
                    indices_derivs[1].append(index2)
            #indices_derivs = posterior_fisher._index([deriv[0] for deriv in derivs[1:]]), posterior_fisher._index([deriv[1] for deriv in derivs[1:]])

        sum_loglikelihood = np.zeros(len(derivs) if solved_params else None, dtype='f8')
        sum_logprior = np.zeros((), dtype='f8')
        derived = pipeline.derived

        for param, xx in zip(solved_params, x):
            sum_logprior += param.prior(xx)
            # hack to run faster than calling param.prior --- saving ~ 0.0005 s
            #sum_logprior += -0.5 * (xx - param.prior.attrs['loc'])**2 / param.prior.attrs['scale']**2 if param.prior.dist == 'norm' else 0.
            pipeline.input_values[param.name] = xx
            if derived is not None:
                derived.set(ParameterArray(xx, param=param))

        if solved_params:
            sum_logprior = np.insert(self.fisher.prior_fisher._hessian[indices_derivs], 0, sum_logprior)
        for likelihood in likelihoods:
            loglikelihood = float(likelihood.loglikelihood)
            if likelihood in solve_likelihoods:
                likelihood_fisher = self.fisher.likelihood_fishers[solve_likelihoods.index(likelihood)]
                # Note: priors of solved params have already been added
                loglikelihood += 1. / 2. * dx.dot(likelihood_fisher._hessian).dot(dx)
                loglikelihood += likelihood_fisher._gradient.dot(dx)
                loglikelihood = np.insert(likelihood_fisher._hessian[indices_derivs], 0, loglikelihood)
                # Set derived values
                if derived is not None:
                    derived.set(ParameterArray(loglikelihood, param=likelihood._param_loglikelihood, derivs=derivs))
            sum_loglikelihood += loglikelihood

        if indices_marg:
            sum_loglikelihood.flat[0] -= 1. / 2. * np.linalg.slogdet(- posterior_fisher._hessian[np.ix_(indices_marg, indices_marg)])[1]
            # sum_loglikelihood += 1. / 2. * len(indices_marg) * np.log(2. * np.pi)
            # Convention: in the limit of no likelihood constraint on dx, no change to the loglikelihood
            # This allows to ~ keep the interpretation in terms of -1. / 2. * chi2
            ip = self.fisher.prior_fisher._hessian[indices_marg]
            sum_loglikelihood.flat[0] += 1. / 2. * np.sum(np.log(ip[ip > 0.]))  # logdet
            # sum_loglikelihood -= 1. / 2. * len(indices_marg) * np.log(2. * np.pi)
        self.loglikelihood = sum_loglikelihood
        sum_logprior.flat[0] += self.logprior
        self.logprior = sum_logprior

        if derived is not None:
            derived.set(ParameterArray(self.loglikelihood, param=self._param_loglikelihood, derivs=derivs))
            derived.set(ParameterArray(self.logprior, param=self._param_logprior, derivs=derivs))

        return self.loglikelihood.flat[0] + self.logprior.flat[0]

    @classmethod
    def sum(cls, *others):
        """Sum likelihoods: return :class:`SumLikelihood` instance."""
        if len(others) == 1 and utils.is_sequence(others[0]):
            others = others[0]
        likelihoods = []
        for likelihood in others:
            if isinstance(likelihood, SumLikelihood):
                if likelihood.runtime_info.initialized:
                    likelihoods += likelihood.likelihoods
                else:
                    likelihoods += list(likelihood.init.get('likelihoods', []))
            else:
                likelihoods.append(likelihood)
        return SumLikelihood(likelihoods=likelihoods)

    def __add__(self, other):
        """Sum likelihoods- ``self`` and ``other``: return :class:`SumLikelihood` instance."""
        return self.sum(self, other)

    def __radd__(self, other):
        if other == 0:
            return self.sum(self)
        return self.__add__(other)

    def __iadd__(self, other):
        if other == 0:
            return self.sum(self)
        return self.__add__(other)

    @property
    def size(self):
        # Data vector size
        return len(self.flatdata)

    @property
    def nvaried(self):
        return len(self.varied_params) + len(self.all_params.select(solved=True))

    @property
    def ndof(self):
        return self.size - self.nvaried


class BaseGaussianLikelihood(BaseLikelihood):
    """
    Base class for Gaussian likelihood, which allows parameters the theory is linear with to be analytically marginalized over.

    Parameters
    ----------
    data : array
        Data.

    covariance : array, default=None
        Covariance matrix (or its diagonal).

    precision : array, default=None
        If ``covariance`` is not provided, precision matrix (or its diagonal).
    """
    _attrs = ['loglikelihood', 'logprior']

    def initialize(self, data, covariance=None, precision=None, **kwargs):
        self.flatdata = np.ravel(data)
        if precision is None:
            if covariance is None:
                raise ValueError('Provide either precision or covariance matrix to {}'.format(self.__class__))
            self.precision = utils.inv(np.atleast_2d(np.array(covariance, dtype='f8')))
        else:
            self.precision = np.atleast_1d(np.array(precision, dtype='f8'))
        super(BaseGaussianLikelihood, self).initialize(**kwargs)

    def calculate(self):
        self.flatdiff = self.flattheory - self.flatdata
        self.loglikelihood = -0.5 * chi2(self.flatdiff, self.precision)

    def __getstate__(self):
        state = {}
        for name in ['flatdiff', 'flatdata', 'covariance', 'precision', 'transform', 'loglikelihood']:
            if hasattr(self, name):
                state[name] = getattr(self, name)
        return state


class ObservablesGaussianLikelihood(BaseGaussianLikelihood):

    """
    Gaussian likelihood of observables.

    Parameters
    ----------
    observables : list, BaseCalculator
        List of (or single) observable, e.g. :class:`TracerPowerSpectrumMultipolesObservable` or :class:`TracerCorrelationFunctionMultipolesObservable`.

    covariance : array, default=None
        Covariance matrix (or its diagonal) for input ``observables``.
        If ``None``, covariance matrix is computed on-the-fly using observables' mocks.

    scale_covariance : float, default=1.
        Scale precision by the inverse of this value.

    correct_covariance : str, default='hartlap-percival2014'
        Only applies if mocks are provided to input observables.
        'hartlap' to apply Hartlap 2007 factor (https://arxiv.org/abs/astro-ph/0608064).
        'percival2014' to apply Percival 2014 factor (https://arxiv.org/abs/1312.4841).

    precision : array, default=None
        Precision matrix to be used instead of the inverse covariance.
    """
    def initialize(self, observables, covariance=None, scale_covariance=1., correct_covariance='hartlap-percival2014', precision=None, name=None, **kwargs):
        self.name = name
        if not utils.is_sequence(observables):
            observables = [observables]
        self.nobs = None
        self.observables = [obs.runtime_info.initialize() for obs in observables]
        covariance, scale_covariance, precision = (self.mpicomm.bcast(obj if self.mpicomm.rank == 0 else None, root=0) for obj in (covariance, scale_covariance, precision))
        if covariance is None:
            nmocks = [self.mpicomm.bcast(len(obs.mocks) if self.mpicomm.rank == 0 and getattr(obs, 'mocks', None) is not None else 0) for obs in self.observables]
            if any(nmocks):
                self.nobs = nmocks[0]
                if not all(nmock == nmocks[0] for nmock in nmocks):
                    raise ValueError('Provide the same number of mocks for each observable, found {}'.format(nmocks))
                if self.mpicomm.rank == 0:
                    list_y = [np.concatenate(y, axis=0) for y in zip(*[obs.mocks for obs in self.observables])]
                    covariance = np.cov(list_y, rowvar=False, ddof=1)
                covariance = self.mpicomm.bcast(covariance if self.mpicomm.rank == 0 else None, root=0)
            elif all(getattr(obs, 'covariance', None) is not None for obs in self.observables):
                covariances = [obs.covariance for obs in self.observables]
                size = sum(cov.shape[0] for cov in covariances)
                covariance = np.zeros((size, size), dtype='f8')
                start = 0
                for cov in covariances:
                    stop = start + cov.shape[0]
                    sl = slice(start, stop)
                    covariance[sl, sl] = cov
                    start = stop
            elif precision is None:
                raise ValueError('Observables must have mocks or their own covariance if global covariance or precision matrix not provided')
        self.flatdata = np.concatenate([obs.flatdata for obs in self.observables], axis=0)

        def check_matrix(matrix, name):
            if matrix is None:
                return matrix
            matrix = np.atleast_2d(matrix).copy()
            if matrix.shape != (matrix.shape[0],) * 2:
                raise ValueError('{} must be a square matrix, but found shape {}'.format(name, matrix.shape))
            shape = (self.flatdata.size,) * 2
            if matrix.shape != shape:
                raise ValueError('Based on provided observables, {} expected to be a matrix of shape {}, but found {}'.format(name, shape, matrix.shape))
            return matrix

        self.precision = check_matrix(precision, 'precision')
        self.covariance = check_matrix(covariance, 'covariance')

        if self.covariance is not None:
            self.covariance *= scale_covariance
            # Set each observable's covariance (for, e.g., plots)
            start, slices = 0, []
            for obs in observables:
                stop = start + len(obs.flatdata)
                sl = slice(start, stop)
                slices.append(sl)
                obs.covariance = self.covariance[sl, sl]
                start = stop
            if self.precision is None:
                # Block-inversion is usually more numerically stable
                self.precision = utils.blockinv([[self.covariance[sl1, sl2] for sl2 in slices] for sl1 in slices])
        else:
            self.precision /= scale_covariance
        nbins = self.precision.shape[0]
        self.runtime_info.requires = self.observables
        if self.nobs is not None:
            if 'hartlap' in correct_covariance:
                self.hartlap2007_factor = (self.nobs - nbins - 2.) / (self.nobs - 1.)
                if self.mpicomm.rank == 0:
                    self.log_info('Covariance matrix with {:d} points built from {:d} observations.'.format(nbins, self.nobs))
                    self.log_info('...resulting in a Hartlap 2007 factor of {:.4f}.'.format(self.hartlap2007_factor))
                self.precision *= self.hartlap2007_factor
            if 'percival' in correct_covariance:
                # eq. 8 and 18 of https://arxiv.org/pdf/1312.4841.pdf
                A = 2. / (self.nobs - nbins - 1.) / (self.nobs - nbins - 4.)
                B = (self.nobs - nbins - 2.) / (self.nobs - nbins - 1.) / (self.nobs - nbins - 4.)
                params = set()
                for obs in self.observables: params |= set(obs.all_params.names(varied=True))
                nparams = len(params)
                self.percival2014_factor = (1 + B * (nbins - nparams)) / (1 + A + B * (nparams + 1))
                if self.mpicomm.rank == 0:
                    self.log_info('Covariance matrix with {:d} points built from {:d} observations, varying {:d} parameters.'.format(nbins, self.nobs, nparams))
                    self.log_info('...resulting in a Percival 2014 factor of {:.4f}.'.format(self.percival2014_factor))
                self.precision /= self.percival2014_factor
        super(ObservablesGaussianLikelihood, self).initialize(self.flatdata, covariance=self.covariance, precision=self.precision, **kwargs)

    def calculate(self):
        self.flatdiff = self.flattheory - self.flatdata
        self.loglikelihood = -0.5 * chi2(self.flatdiff, self.precision)

    @property
    def flattheory(self):
        return jnp.concatenate([obs.flattheory for obs in self.observables], axis=0)

    @plotting.plotter
    def plot_covariance_matrix(self, corrcoef=True, **kwargs):
        """
        Plot covariance matrix.

        Parameters
        ----------
        corrcoef : bool, default=True
            If ``True``, plot the correlation matrix; else the covariance.

        barlabel : str, default=None
            Optionally, label for the color bar.

        label1 : str, list of str, default=None
            Optionally, label(s) for the observable(s).

        figsize : int, tuple, default=None
            Optionally, figure size.

        norm : matplotlib.colors.Normalize, default=None
            Scales the covariance / correlation to the canonical colormap range [0, 1] for mapping to colors.
            By default, the covariance / correlation range is mapped to the color bar range using linear scaling.

        labelsize : int, default=None
            Optionally, size for labels.

        fig : matplotlib.figure.Figure, default=None
            Optionally, a figure with at least ``len(self.observables) * len(self.observables)`` axes.

        Returns
        -------
        fig : matplotlib.figure.Figure
        """
        from desilike.observables.plotting import plot_covariance_matrix
        cumsize = np.insert(np.cumsum([len(obs.flatdata) for obs in self.observables]), 0, 0)
        mat = [[self.covariance[start1:stop1, start2:stop2] for start2, stop2 in zip(cumsize[:-1], cumsize[1:])] for start1, stop1 in zip(cumsize[:-1], cumsize[1:])]
        return plot_covariance_matrix(mat, corrcoef=corrcoef, **kwargs)


class SumLikelihood(BaseLikelihood):

    _attrs = ['loglikelihood', 'logprior']

    def initialize(self, likelihoods, **kwargs):
        if not utils.is_sequence(likelihoods): likelihoods = [likelihoods]
        self.likelihoods = list(likelihoods)
        super(SumLikelihood, self).initialize(**kwargs)
        self.runtime_info.requires = self.likelihoods

    def calculate(self):
        # more_calculate = solve doesn't apply to ``self.likelihoods``.
        self.loglikelihood = sum(likelihood.loglikelihood for likelihood in self.likelihoods)

    @property
    def size(self):
        # Theory vector size
        return sum(likelihood.size for likelihood in self.likelihoods)<|MERGE_RESOLUTION|>--- conflicted
+++ resolved
@@ -125,16 +125,11 @@
             solved_params = ParameterCollection(solved_params)
             from desilike.fisher import Fisher
 
-<<<<<<< HEAD
-            solve_likelihoods = [likelihood for likelihood in likelihoods if any(param in solved_params for param in likelihood.all_params)]
-            values = dict(pipeline.input_values)
-=======
             solve_likelihoods, values = [], {}
             for likelihood in likelihoods:
-                if any(param.solved for param in likelihood.all_params):
+                if any(param in solved_params for param in likelihood.all_params):
                     solve_likelihoods.append(likelihood)
                     values.update({param.name: pipeline.input_values[param.name] for param in likelihood.all_params if param.name in pipeline.input_values})
->>>>>>> 60829bf6
             for param in solved_params:
                 if not np.isfinite(values[param.name]): values[param.name] = param.value
 
