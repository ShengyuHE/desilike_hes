--- conflicted
+++ resolved
@@ -102,12 +102,8 @@
     dm = 0.02
     fid = 0.9649
     print(extractor(n_s=fid + dm).dm, extractor(n_s=fid).dm)
-<<<<<<< HEAD
-    assert np.allclose(extractor(n_s=0.96 + dm).dm - extractor(n_s=0.96).dm, dm, atol=0., rtol=1e-5)
-=======
 
     assert np.allclose(extractor(n_s=fid + dm).dm - extractor(n_s=fid).dm, dm, atol=0., rtol=5e-2)
->>>>>>> f0aad0ee
     for extractor in [BAOExtractor(), BAOPhaseShiftExtractor(), StandardPowerSpectrumExtractor(),
                       ShapeFitPowerSpectrumExtractor(), ShapeFitPowerSpectrumExtractor(dfextractor='fsigmar'),
                       WiggleSplitPowerSpectrumExtractor(), WiggleSplitPowerSpectrumExtractor(kernel='tophat'),
